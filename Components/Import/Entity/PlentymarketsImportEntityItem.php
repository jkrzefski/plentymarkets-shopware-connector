<?php
/**
 * plentymarkets shopware connector
 * Copyright © 2013 plentymarkets GmbH
 *
 * According to our dual licensing model, this program can be used either
 * under the terms of the GNU Affero General Public License, version 3,
 * or under a proprietary license.
 *
 * The texts of the GNU Affero General Public License, supplemented by an additional
 * permission, and of our proprietary license can be found
 * in the LICENSE file you have received along with this program.
 *
 * This program is distributed in the hope that it will be useful,
 * but WITHOUT ANY WARRANTY; without even the implied warranty of
 * MERCHANTABILITY or FITNESS FOR A PARTICULAR PURPOSE. See the
 * GNU Affero General Public License for more details.
 *
 * "plentymarkets" is a registered trademark of plentymarkets GmbH.
 * "shopware" is a registered trademark of shopware AG.
 * The licensing of the program under the AGPLv3 does not imply a
 * trademark license. Therefore any rights, titles and interests in the
 * above trademarks remain entirely with the trademark owners.
 *
 * @copyright  Copyright (c) 2013, plentymarkets GmbH (http://www.plentymarkets.com)
 * @author     Daniel Bächtle <daniel.baechtle@plentymarkets.com>
 */


/**
 * PlentymarketsImportEntityItem provides the actual item import functionality. Like the other import
 * entities this class is called in PlentymarketsImportController. It is important to deliver the correct PlentySoapObject_ItemBase
 * object to the constructor method of this class.
 * The data import takes place based on plentymarkets SOAP-calls.
 *
 * @author Daniel Bächtle <daniel.baechtle@plentymarkets.com>
 */
class PlentymarketsImportEntityItem
{

	/**
	 *
	 * @var PlentySoapObject_ItemBase
	 */
	protected $ItemBase;

	/**
	 *
	 * @var Shopware\Models\Shop\Shop
	 */
	protected $Shop;

	/**
	 * plentymarkets store id
	 *
	 * @var integer
	 */
	protected $storeId;

	/**
	 * The main data
	 *
	 * @var array
	 */
	protected $data;

	/**
	 *
	 * @var array
	 */
	protected $details;

	/**
	 *
	 * @var array
	 */
	protected $variants = array();

	/**
	 *
	 * @var array
	 */
	protected $categories = array();

	/**
	 *
	 * @var Shopware\Components\Api\Resource\Article
	 */
	protected static $ArticleApi;

	/**
	 *
	 * @var Shopware\Components\Api\Resource\Variant
	 */
	protected static $VariantApi;

	/**
	 *
	 * @var Shopware\Components\Api\Resource\Category
	 */
	protected static $CategoryApi;

	/**
	 *
	 * @var Shopware\Models\Category\Repository
	 */
	protected static $CategoryRepository;

	/**
	 * Constructor method
	 *
	 * @param PlentySoapObject_ItemBase $ItemBase
	 * @param Shopware\Models\Shop\Shop $Shop
	 */
	public function __construct($ItemBase, Shopware\Models\Shop\Shop $Shop)
	{
		$this->ItemBase = $ItemBase;
		$this->Shop = $Shop;
		$this->storeId = PlentymarketsMappingController::getShopByShopwareID($Shop->getId());
	}

	/**
	 * @description Import the item texts only for language shops. The import for item texts for the main shop is done in the setData() method
	 * @param array $itemTexts
	 */
	public function saveItemTextsTranslation($itemTexts)
	{
		foreach ($itemTexts as $itemText)
		{
			// if the language is not the main language
			if(isset($itemText['languageShopId']))
			{
				// save the translation for the language shop
				$swItemText = array();
				$swItemText['txtArtikel'] = $this->getItemName($itemText['texts']);
				$swItemText['txtshortdescription'] = (PlentymarketsConfig::getInstance()->getItemShortDescriptionImportActionID(IMPORT_ITEM_SHORTDESC) == 1) ? $itemText['texts']->ShortDescription : '';
				$swItemText['txtlangbeschreibung'] = (PlentymarketsConfig::getInstance()->getItemLongDescriptionImportActionID(IMPORT_ITEM_LONGDESC) == 1) ? $itemText['texts']->LongDescription : '';
				$swItemText['txtkeywords'] = (PlentymarketsConfig::getInstance()->getItemKeywordsImportActionID(IMPORT_ITEM_KEYWORDS) == 1) ? $itemText['texts']->ItemDescriptionKeywords : '';

<<<<<<< HEAD
				$swItemText = array('txtArtikel' => $itemText['texts']->Name,
									'txtshortdescription' => $itemText['texts']->ShortDescription,
									'txtlangbeschreibung' => $itemText['texts']->LongDescription,
									'txtkeywords' => $itemText['texts']->ItemDescriptionKeywords);

=======
>>>>>>> 63fb94e7
				$swItemID = PlentymarketsMappingController::getItemByPlentyID($this->ItemBase->ItemID);

				PlentymarketsTranslation::setShopwareTranslation('article', $swItemID, $itemText['languageShopId'], $swItemText);

				// save the translation in s_articles_translations, too
				$sql = '
                		INSERT INTO `s_articles_translations` (
		                  articleID, languageID, name, keywords, description, description_long
		                ) VALUES (
		                  ?, ?, ?, ?, ?, ?
		                ) ON DUPLICATE KEY UPDATE
		                  name = VALUES(name),
		                  keywords = VALUES(keywords),
		                  description = VALUES(description),
		                  description_long = VALUES(description_long);
		            	';

				Shopware()->Db()->query($sql, array(
					$swItemID,
					$itemText['languageShopId'],
					isset($swItemText['txtArtikel']) ? (string) $swItemText['txtArtikel'] : '',
					($swItemText['txtkeywords']) ? (string) $swItemText['txtkeywords'] : '',
					isset($swItemText['txtshortdescription']) ? (string) $swItemText['txtshortdescription'] : '',
					isset($swItemText['txtlangbeschreibung']) ? (string) $swItemText['txtlangbeschreibung'] : ''
				));
			}
		}
	}

	/**
	 * Sets the base item's data – not the details'
	 */
	protected function setData()
	{
		// save the item texts for the shop main language
		$this->data = array();
<<<<<<< HEAD
		$this->data['name'] = $this->ItemBase->Texts->Name;
		$this->data['description'] = $this->ItemBase->Texts->ShortDescription;
		$this->data['descriptionLong'] = $this->ItemBase->Texts->LongDescription;
		$this->data['keywords'] = $this->ItemBase->Texts->Keywords;
=======
		$this->data['name'] = $this->getItemName($this->ItemBase->Texts);
		$this->data['description'] = (PlentymarketsConfig::getInstance()->getItemShortDescriptionImportActionID(IMPORT_ITEM_SHORTDESC) == 1) ? $this->ItemBase->Texts->ShortDescription : '';
		$this->data['descriptionLong'] = (PlentymarketsConfig::getInstance()->getItemLongDescriptionImportActionID(IMPORT_ITEM_LONGDESC) == 1) ? $this->ItemBase->Texts->LongDescription : '';
		$this->data['keywords'] = (PlentymarketsConfig::getInstance()->getItemKeywordsImportActionID(IMPORT_ITEM_KEYWORDS) == 1) ? $this->ItemBase->Texts->Keywords : '';
>>>>>>> 63fb94e7

		$this->data['highlight'] = ($this->ItemBase->WebShopSpecial == 3);
		$this->data['lastStock'] = ($this->ItemBase->Stock->Limitation == 1);
		$this->data['added'] = date('c', $this->ItemBase->Inserted);
		$this->data['changed'] = date('c', $this->ItemBase->LastUpdate);
		$this->data['availableTo'] = null;
		$this->data['active'] = $this->ItemBase->Availability->Inactive == 0 && $this->ItemBase->Availability->Webshop == 1;
		$this->data['taxId'] = $this->getTaxId();

		if ($this->ItemBase->Availability->AvailableUntil > 0)
		{
			$this->data['availableTo'] = date('c', $this->ItemBase->Availability->AvailableUntil);
		}

		try
		{
			$this->data['supplierId'] = PlentymarketsMappingController::getProducerByPlentyID($this->ItemBase->ProducerID);
		}
		catch (PlentymarketsMappingExceptionNotExistant $E)
		{
			if ($this->ItemBase->ProducerName)
			{
				$this->data['supplier'] = $this->ItemBase->ProducerName;
			}
			else
			{
				$this->data['supplierId'] = PlentymarketsConfig::getInstance()->getItemProducerID();
			}
		}

        // Allow plugins to change the data
        $this->data = Enlight()->Events()->filter(
            'PlentyConnector_ImportEntityItem_AfterSetData',
            $this->data,
            array(
                'subject' => $this,
                'itembase' => $this->ItemBase,
                'shop' => $this->Shop,
            )
        );
	}

	/**
	 * Returns the item name
	 *
	 * @return string
	 */
	protected function getItemName($ItemTexts)
	{
		$useName = PlentymarketsConfig::getInstance()->getItemNameImportActionID(IMPORT_ITEM_NAME);

		if($useName != 'Name')
		{
			if(!empty($ItemTexts->{$useName}))
			{
				return $ItemTexts->{$useName};
			}
		}

		return $ItemTexts->Name;
	}

	/**
	 * Set the base details
	 */
	protected function setDetails()
	{
		// Shipping time
		$shippingTime = PlentymarketsUtils::getShippingTimeByAvailabilityId($this->ItemBase->Availability->AvailabilityID);

		// Active
		$active = $this->ItemBase->Availability->Inactive == 0 && $this->ItemBase->Availability->Webshop == 1;

		$details = array(
			'active' => $active,
			'ean' => $this->ItemBase->EAN1,
			'minPurchase' => null,
			'purchaseSteps' => null,
			'maxPurchase' => null,
			'purchaseUnit' => null,
			'referenceUnit' => null,
			'shippingtime' => $shippingTime,
			'packUnit' => trim($this->ItemBase->PriceSet->Unit1),
			'releaseDate' => ($this->ItemBase->Published == 0 ? null : date('c', $this->ItemBase->Published)),
			'weight' => null,
			'width' => null,
			'len' => null,
			'height' => null,
			'attribute' => null);

			if (PlentymarketsConfig::getInstance()->getItemFreetextsImportActionID(IMPORT_ITEM_FREETEXTS) == 1)
			{
				$details['attribute'] = array(
					'attr1' => $this->ItemBase->FreeTextFields->Free1,
					'attr2' => $this->ItemBase->FreeTextFields->Free2,
					'attr3' => $this->ItemBase->FreeTextFields->Free3,
					'attr4' => $this->ItemBase->FreeTextFields->Free4,
					'attr5' => $this->ItemBase->FreeTextFields->Free5,
					'attr6' => $this->ItemBase->FreeTextFields->Free6,
					'attr7' => $this->ItemBase->FreeTextFields->Free7,
					'attr8' => $this->ItemBase->FreeTextFields->Free8,
					'attr9' => $this->ItemBase->FreeTextFields->Free9,
					'attr10' => $this->ItemBase->FreeTextFields->Free10,
					'attr11' => $this->ItemBase->FreeTextFields->Free11,
					'attr12' => $this->ItemBase->FreeTextFields->Free12,
					'attr13' => $this->ItemBase->FreeTextFields->Free13,
					'attr14' => $this->ItemBase->FreeTextFields->Free14,
					'attr15' => $this->ItemBase->FreeTextFields->Free15,
					'attr16' => $this->ItemBase->FreeTextFields->Free16,
					'attr17' => $this->ItemBase->FreeTextFields->Free17,
					'attr18' => $this->ItemBase->FreeTextFields->Free18,
					'attr19' => $this->ItemBase->FreeTextFields->Free19,
					'attr20' => $this->ItemBase->FreeTextFields->Free20
				);
			}


		if ($this->ItemBase->Availability->MinimumSalesOrderQuantity > 0)
		{
			$details['minPurchase'] = $this->ItemBase->Availability->MinimumSalesOrderQuantity;
		}

		if ($this->ItemBase->Availability->IntervalSalesOrderQuantity > 0)
		{
			$details['purchaseSteps'] = $this->ItemBase->Availability->IntervalSalesOrderQuantity;
		}

		if ($this->ItemBase->Availability->MaximumSalesOrderQuantity > 0)
		{
			$details['maxPurchase'] = $this->ItemBase->Availability->MaximumSalesOrderQuantity;
		}

		if ($this->ItemBase->PriceSet->Lot > 0)
		{
			$details['purchaseUnit'] = $this->ItemBase->PriceSet->Lot;
		}

		if ($this->ItemBase->PriceSet->PackagingUnit > 0)
		{
			$details['referenceUnit'] = $this->ItemBase->PriceSet->PackagingUnit;
		}

		if ($this->ItemBase->PriceSet->WeightInGramm > 0)
		{
			$details['weight'] = $this->ItemBase->PriceSet->WeightInGramm / 1000;
		}

		if ($this->ItemBase->PriceSet->WidthInMM > 0)
		{
			$details['width'] = $this->ItemBase->PriceSet->WidthInMM / 10;
		}

		if ($this->ItemBase->PriceSet->LengthInMM > 0)
		{
			$details['len'] = $this->ItemBase->PriceSet->LengthInMM / 10;
		}

		if ($this->ItemBase->PriceSet->HeightInMM > 0)
		{
			$details['height'] = $this->ItemBase->PriceSet->HeightInMM / 10;
		}

		if (strlen($this->ItemBase->PriceSet->Unit))
		{
			try
			{
				$details['unitId'] = PlentymarketsMappingController::getMeasureUnitByPlentyID($this->ItemBase->PriceSet->Unit);
			}
			catch (PlentymarketsMappingExceptionNotExistant $E)
			{
				$details['unitId'] = null;
			}
		}

        // Allow plugins to change the details
        $details = Enlight()->Events()->filter(
            'PlentyConnector_ImportEntityItem_AfterSetDetails',
            $details,
            array(
                'subject' => $this,
                'itembase' => $this->ItemBase,
                'shop' => $this->Shop,
            )
        );

		$this->details = $details;
	}

	/**
	 * Sets the variant details
	 */
	protected function setVariants()
	{
		// No variants
		if (is_null($this->ItemBase->AttributeValueSets))
		{
			return;
		}

		// Internal number cache
		$numbersUsed = array();

		$detailBase = $this->details + $this->data;
		unset($detailBase['id']);
		unset($detailBase['attribute']);

		/** @var PlentySoapObject_ItemAttributeValueSet $AttributeValueSet */
		foreach ($this->ItemBase->AttributeValueSets->item as $AttributeValueSet)
		{
			// Copy the base details
			$details = $detailBase;

			// SKU
			$sku = sprintf('%s-%s-%s', $this->ItemBase->ItemID, $AttributeValueSet->PriceID, $AttributeValueSet->AttributeValueSetID);

			// Strip whitespaces
			$variationNumberField = PyConf()->getItemVariationNumberSourceKey('ColliNo');
			$number = trim($AttributeValueSet->{$variationNumberField});

			try
			{
				// Set the details id
				$details['id'] = PlentymarketsMappingController::getItemVariantByPlentyID($sku);

				if (PlentymarketsConfig::getInstance()->getItemNumberImportActionID(IMPORT_ITEM_NUMBER) == IMPORT_ITEM_NUMBER)
				{

					// If this number does not belong to this item
					if (!PlentymarketsImportItemHelper::isNumberExistantVariant($number, $details['id']))
					{
						// and check if the number is valid
						if (!PlentymarketsImportItemHelper::isNumberValid($number))
						{
							throw new PlentymarketsImportItemNumberException('The item variation number »' . $number . '« of item »' . $this->data['name'] . '« with the id »' . $this->ItemBase->ItemID . '« is invalid', 3110);
						}

						// check if the number is available anyway
						if (PlentymarketsImportItemHelper::isNumberExistant($number))
						{
							throw new PlentymarketsImportItemNumberException('The item variation number »' . $number . '« of item »' . $this->data['name'] . '« with the id »' . $this->ItemBase->ItemID . '« is already in use', 3111);
						}

						// check if the number is in the internal cache
						if (isset($numbersUsed[$number]))
						{
							throw new PlentymarketsImportItemNumberException('The item variation number »' . $number . '« of item »' . $this->data['name'] . '« with the id »' . $this->ItemBase->ItemID . '« would be assigned twice', 3112);
						}

						// Use this number
						$details['number'] = $number;

						// Cache the number
						$numbersUsed[$number] = true;
					}
				}
			}
			catch (PlentymarketsMappingExceptionNotExistant $e)
			{
				// Numbers should be synced
				if (PlentymarketsConfig::getInstance()->getItemNumberImportActionID(IMPORT_ITEM_NUMBER) == IMPORT_ITEM_NUMBER)
				{
					// Nummer ist ungültig oder in Benutzung
					if (!PlentymarketsImportItemHelper::isNumberValid($number))
					{
						throw new PlentymarketsImportItemNumberException('The item variation number »' . $number . '« of item »' . $this->data['name'] . '« with the id »' . $this->ItemBase->ItemID . '« is invalid', 3110);
					}

					// check if the number is available
					if (PlentymarketsImportItemHelper::isNumberExistant($number))
					{
						throw new PlentymarketsImportItemNumberException('The item variation number »' . $number . '« of item »' . $this->data['name'] . '« with the id »' . $this->ItemBase->ItemID . '« is already in use', 3111);
					}

					// check if the number is in the internal cache
					if (isset($numbersUsed[$number]))
					{
						throw new PlentymarketsImportItemNumberException('The item variation number »' . $number . '« of item »' . $this->data['name'] . '« with the id »' . $this->ItemBase->ItemID . '« would be assigned twice', 3112);
					}

					// Use this number
					$details['number'] = $number;

					// Cache the number
					$numbersUsed[$number] = true;
				}

				else
				{
					// A new number is generated
					$details['number'] = PlentymarketsImportItemHelper::getItemNumber();
				}
			}

			$shippingTime = PlentymarketsUtils::getShippingTimeByAvailabilityId($AttributeValueSet->Availability);
			if ($shippingTime)
			{
				$details['shippingtime'] = $shippingTime;
			}

			$details['additionaltext'] = $AttributeValueSet->AttributeValueSetName;
			$details['ean'] = $AttributeValueSet->EAN;
			$details['X_plentySku'] = $sku;

			$this->variants[$AttributeValueSet->AttributeValueSetID] = $details;
		}
	}

	/**
	 * Sets the categories. Non-existing categories will be created immediately.
	 */
	protected function setCategories()
	{
		// No categories
		if (is_null($this->ItemBase->Categories))
		{
			return;
		}

		if (is_null(self::$CategoryApi))
		{
			self::$CategoryApi = Shopware\Components\Api\Manager::getResource('Category');
		}

		if (is_null(self::$CategoryRepository))
		{
			self::$CategoryRepository = Shopware()->Models()->getRepository('Shopware\Models\Category\Category');
		}

		// Categories
		/** @var PlentySoapObject_ItemCategory $Category */
		foreach ($this->ItemBase->Categories->item as $Category)
		{
			// FIX: corrupt category within plenty
			if ((integer) $Category->ItemCategoryID <= 0 || empty($Category->ItemCategoryPathNames))
			{
				continue;
			}

			try
			{
				$categoryId = PlentymarketsMappingEntityCategory::getCategoryByPlentyID($Category->ItemCategoryID, $this->storeId);
				$this->categories[] = array(
					'id' => $categoryId
				);
			}

			// Category does not yet exist
			catch (PlentymarketsMappingExceptionNotExistant $E)
			{
				$importEntityItemCategoryTree = new PlentymarketsImportEntityItemCategoryTree($Category, $this->storeId);
				$categoryId = $importEntityItemCategoryTree->import();

				// Only create a mapping and connect the category to the item,
				// of nothing went wrong during creation
				if ($categoryId)
				{
					$this->categories[] = array(
						'id' => $categoryId
					);
				}
			}
		}
	}

	/**
	 * Set the item's properties
	 */
	protected function setProperties()
	{
		// No properties
		if (is_null($this->ItemBase->ItemProperties))
		{
			return;
		}

		$groups = array();

		/** @var PlentySoapObject_ItemProperty $ItemProperty */
		foreach ($this->ItemBase->ItemProperties->item as $ItemProperty)
		{
			if (is_null($ItemProperty->PropertyGroupID))
			{
				PlentymarketsLogger::getInstance()->error('Sync:Item', 'The property »' . $ItemProperty->PropertyName . '« will not be assigned to the item »' . $this->data['name'] . '« with the id »' . $this->ItemBase->ItemID . '« (not assigned to any group)', 3410);
			}

			else if (!$ItemProperty->ShowOnItemPageInWebshop)
			{
				PlentymarketsLogger::getInstance()->error('Sync:Item', 'The property »' . $ItemProperty->PropertyName . '« will not be assigned to the item »' . $this->data['name'] . '« with the id »' . $this->ItemBase->ItemID . '« (may not be shown on item page)', 3420);
			}

			else
			{
				$groups[$ItemProperty->PropertyGroupID][] = $ItemProperty;
			}
		}

		if (empty($groups))
		{
			PlentymarketsLogger::getInstance()->error('Sync:Item', 'No property group will be assigned to the item »' . $this->data['name'] . '« with the id »' . $this->ItemBase->ItemID . '«', 3430);
			return;
		}

		$groupId = -1;
		$numberOfValuesMax = 0;

		foreach ($groups as $groupIdx => $values)
		{
			if (count($values) > $numberOfValuesMax)
			{
				$groupId = $groupIdx;
				$numberOfValuesMax = count($values);
			}
		}

		// Check for filterId
		try
		{
			$filterGroupId = PlentymarketsMappingController::getPropertyGroupByPlentyID($groupId);
		}
		catch (PlentymarketsMappingExceptionNotExistant $E)
		{
			// Create the group
			$GroupAdded = Shopware\Components\Api\Manager::getResource('PropertyGroup')->create(array(
				'name' => $ItemProperty->PropertyGroupFrontendName
			));

			// Get the new id
			$filterGroupId = $GroupAdded->getId();

			// Write the mapping and the log
			PlentymarketsMappingController::addPropertyGroup($filterGroupId, $groupId);
			PlentymarketsLogger::getInstance()->message('Sync:Item', 'The property group »' . $ItemProperty->PropertyGroupFrontendName . '« has been created');
		}

		// Load the group consistently
		/** @var Shopware\Models\Property\Group $Group */
		$Group = Shopware()->Models()->find('Shopware\Models\Property\Group', $filterGroupId);

		if (!$Group)
		{
			throw new PlentymarketsImportItemException('The property group with the id »' . $filterGroupId . '« could not be loaded', 3441);
		}

		// Update the data of this item
		$this->data['filterGroupId'] = $filterGroupId;
		$this->data['propertyValues'] = array();

		// Properties
		/** @var PlentySoapObject_ItemProperty $ItemProperty */
		foreach ($groups[$groupId] as $ItemProperty)
		{
			$isSelection = false;

			// Use SelectionName as PropertyValue for Merkmale-Typ "Auswahl"
			if (empty($ItemProperty->PropertyValue) && !empty($ItemProperty->PropertySelectionName))
			{
				$ItemProperty->PropertyValue = $ItemProperty->PropertySelectionName;
				$isSelection = true;
			}

			// import only property values in German language
			if($ItemProperty->PropertyValueLang != 'de' && !$isSelection)
			{
				continue;
			}

			// Mapping GroupId;ValueId -> ValueId
			try
			{
				$property = PlentymarketsMappingController::getPropertyByPlentyID($ItemProperty->PropertyID);
				$propertyParts = explode(';', $property);
				$optionId = $propertyParts[1];
			}
			catch (PlentymarketsMappingExceptionNotExistant $E)
			{
				// import the property

				$Option = new Shopware\Models\Property\Option();
				$Option->fromArray(array(
					'name' => $ItemProperty->PropertyName,
					'filterable' => 1
				));

				// Persist the objects
				Shopware()->Models()->persist($Group);
				Shopware()->Models()->persist($Option);

				// Add the option to the group
				$Group->addOption($Option);

				try
				{
					// And flush everything
					Shopware()->Models()->flush();
					PlentymarketsLogger::getInstance()->message('Sync:Item', 'The property »' . $ItemProperty->PropertyName . '« has been created and added to the group »' . $Group->getName() . '«');
				}
				catch (Exception $E)
				{
					throw new PlentymarketsImportItemException('The property »' . $ItemProperty->PropertyName . '« could not be created ('. $E->getMessage() .')', 3440);
				}

				//
				$optionId = $Option->getId();

				// Save the mapping
				PlentymarketsMappingController::addProperty($filterGroupId . ';' . $optionId, $ItemProperty->PropertyID);
			}

			// Shopware cannot handle empty values
			if (!empty($ItemProperty->PropertyValue))
			{
				$this->data['propertyValues'][] = array(
					'option' => array(
						'id' => $optionId
					),
					'value' => $ItemProperty->PropertyValue
				);
			}
		}
	}


	/**
	 * Import all translation of the PropertyValue
	 */
	public function importItemPropertyValueTranslations()
	{
		// array with item properties only in German
		$german_itemProperties = array_filter($this->ItemBase->ItemProperties->item, function($property){ return( $property->PropertyValueLang == 'de');});

		// array with item properties only in german
		$otherLang_itemProperties = array_filter($this->ItemBase->ItemProperties->item, function($property){ return( !($property->PropertyValueLang == 'de'));});

		// Properties in other languages as German
		/** @var PlentySoapObject_ItemProperty $ItemProperty */
		foreach ($otherLang_itemProperties as $ItemProperty)
		{
			// search for the german property value to get afterwards the shopware property value id from tb: s_filter_values
			/** @var PlentySoapObject_ItemProperty $germanProperty */
			foreach($german_itemProperties as $germanProperty)
			{
				if($germanProperty->PropertyID == $ItemProperty->PropertyID)
				{
					// the german Property is found
					break;
				}
			}

			// search for the shopware language shop
			$shopId = null;
			// get all active languages of the main shop
			$activeLanguages = PlentymarketsTranslation::getShopActiveLanguages($this->Shop->getId());

			// search the language shop with the language equal with the property language
			foreach($activeLanguages as $localeId => $language)
			{
				if(PlentymarketsTranslation::getPlentyLocaleFormat($language['locale']) == $ItemProperty->PropertyValueLang)
				{
					// if the founded shop is a language shop
					if(!is_null($language['mainShopId']))
					{
						$shopId = PlentymarketsTranslation::getLanguageShopID($localeId, $language['mainShopId']);
					}
					else
					{
						// the main shop has the same language as the property
						$shopId = $this->Shop->getId();
					}
				}
			}

			// if the language shop was found, save the property value for this language shop
			if(!is_null($shopId))
			{
				// try to get the property value Id from TB : s_filter_values
				// !! in TB: s_filter_values the values are saved in the German language = $germanProperty->PropertyValue
				try{

					$shopware_property = PlentymarketsMappingController::getPropertyByPlentyID($ItemProperty->PropertyID);
					$parts = explode(';',$shopware_property);
					$shopware_propertyID = $parts[1];

					$sql = 'SELECT id
						FROM s_filter_values
						WHERE optionID ='. $shopware_propertyID.' AND value LIKE "%'.$germanProperty->PropertyValue.'%"';

					$response = Shopware()->Db()->query($sql)->fetchAll();

					$shopware_propertyValueID = $response[0]['id'];

					if(!is_null($shopware_propertyValueID))
					{
						// save the translation of the property
						$property_data = array('optionValue' => $ItemProperty->PropertyValue);

						PlentymarketsTranslation::setShopwareTranslation('propertyvalue', $shopware_propertyValueID , $shopId, $property_data);
					}

				}catch(Exception $e)
				{
					// throw exception
				}
			}
		}
	}

	/**
	 * Just update the categories
	 *
	 * This method is called, if the item has already been updated though another store
	 */
	public function importCategories()
	{
		$this->setCategories();

		$ArticleResource = self::getArticleApi();

		$SHOPWARE_itemID = PlentymarketsMappingController::getItemByPlentyID($this->ItemBase->ItemID);
		$article = $ArticleResource->getOne($SHOPWARE_itemID);

		$data = array(
			'categories' => $article['categories']
		);

		foreach ($this->categories as $category)
		{
			if (isset($article['categories'][$category['id']]))
			{
				continue;
			}
			$data['categories'][$category['id']] = $category;
		}

		if (count($data['categories']) != count($article['categories']))
		{
			$ArticleResource->update($SHOPWARE_itemID, $data);
		}
	}

	/**
	 * Handles the whole import
	 */
	public function import()
	{
		$this->setData();
		$this->setDetails();
		$this->setVariants();
		$this->setProperties();

		$data = $this->data;
		$data['mainDetail'] = $this->details;

		$mainDetailId = -1;

		$ArticleResource = self::getArticleApi();
		$VariantResource = self::getVariantApi();

		try
		{
			// If a mappings exists, it's a regular item
			$SHOPWARE_itemID = PlentymarketsMappingController::getItemByPlentyID($this->ItemBase->ItemID);


			// Should the categories be synchronized?
			if (PlentymarketsConfig::getInstance()->getItemCategorySyncActionID(IMPORT_ITEM_CATEGORY_SYNC) == IMPORT_ITEM_CATEGORY_SYNC)
			{
				$this->setCategories();
				$data['categories'] = $this->categories;
			}

			// Should the number be synchronized?
			// This does only matter if there are no variants
			if (PlentymarketsConfig::getInstance()->getItemNumberImportActionID(IMPORT_ITEM_NUMBER) == IMPORT_ITEM_NUMBER && !count($this->variants))
			{
				// strip whitespaces
				$numberField = PyConf()->getItemNumberSourceKey('ItemNo');
				$number = trim($this->ItemBase->{$numberField});

				// If this number does not belong to this item
				if (!PlentymarketsImportItemHelper::isNumberExistantItem($number, $SHOPWARE_itemID))
				{
					// and check if the number is valid
					if (!PlentymarketsImportItemHelper::isNumberValid($number))
					{
						throw new PlentymarketsImportItemNumberException('The item number »' . $number . '« of item »' . $this->data['name'] . '« with the id »' . $this->ItemBase->ItemID . '« is invalid', 3120);
					}

					// check if the number is available anyway
					if (PlentymarketsImportItemHelper::isNumberExistant($number))
					{
						throw new PlentymarketsImportItemNumberException('The item number »' . $number . '« of item »' . $this->data['name'] . '« with the id »' . $this->ItemBase->ItemID . '« is already in use', 3121);
					}

					// then update it
					$data['mainDetail']['number'] = $number;
				}
			}

			// Update the item
			$Article = $ArticleResource->update($SHOPWARE_itemID, $data);

			// Log
			PlentymarketsLogger::getInstance()->message('Sync:Item', sprintf('The item »%s« with the number »%s« has been updated', $data['name'], $Article->getMainDetail()->getNumber()));

			// Remember the main detail's id (to set the prices)
			$mainDetailId = $Article->getMainDetail()->getId();

			// Variants that will be commited to the API
			$variants = array();

			$update = array();
			$number2sku = array();
			$keep = array(
				'numbers' => array(),
				'ids' => array()
			);

			// Es gibt varianten
			if (count($this->variants))
			{
				//
				$VariantController = new PlentymarketsImportItemVariantController($this->ItemBase);

				// Counter
				$numberOfVariantsUpdated = 0;
				$numberOfVariantsCreated = 0;
				$numberOfVariantsDeleted = 0;

				foreach ($this->variants as $variantId => $variant)
				{
					// Directly add the prices
					$PlentymarketsImportEntityItemPrice = new PlentymarketsImportEntityItemPrice(
						$this->ItemBase->PriceSet, $VariantController->getMarkupByVariantId($variantId)
					);
					$variant['prices'] = $PlentymarketsImportEntityItemPrice->getPrices();
                    $variant['purchasePrice'] = $PlentymarketsImportEntityItemPrice->getPurchasePrice();

					// If the variant has an id, it is already created and mapped soo we just keep it
					if (array_key_exists('id', $variant))
					{
						++$numberOfVariantsUpdated;
						$keep['ids'][] = $variant['id'];
					}

					// otherwise the variant needs to be created
					else
					{
						++$numberOfVariantsCreated;

						$variant['configuratorOptions'] = $VariantController->getOptionsByVariantId($variantId);

						$keep['numbers'][] = $variant['number'];

						// Internal mapping of the variant number to some plenty information
						$number2sku[$variant['number']] = $variant['X_plentySku'];
					}

					$variants[] = $variant;
				}

				// The configurator set has to be adapted
				$update['configuratorSet'] = array(
					'groups' => $VariantController->getGroups(),
					'type' => PlentymarketsConfig::getInstance()->getItemConfiguratorSetType(0),
				);

				// Delete all variants
				if ($numberOfVariantsUpdated == 0)
				{
					$Article = $ArticleResource->update($SHOPWARE_itemID, array(
						'configuratorSet' => array(
							'groups' => array()
						),
						'variations' => array()
					));
				}

				$update['variants'] = $variants;

				// Check if the main detail will be deleted
				if (!in_array($mainDetailId, $keep['ids']))
				{
					// Promote the first variante to be the main detail
					$update['variants'][0]['isMain'] = true;
					$deleteMainVariant = true;
				}
				else
				{
					$deleteMainVariant = false;
				}

				$ArticleResource->update($SHOPWARE_itemID, $update);

				// Check if the main detail will be deleted
				if ($deleteMainVariant)
				{
					// If the main detail is not needed anymore, delete it right away
					// Otherwise it will be a dead data record. The main details are not
					// returned from the API->getOne call. Only the "real" main detail.
					Shopware()->Models()->remove(
						Shopware()->Models()->find(
							'Shopware\Models\Article\Detail', $mainDetailId
						)
					);
					Shopware()->Models()->flush();

					PlentymarketsMappingController::deleteItemVariantByShopwareID($mainDetailId);

					++$numberOfVariantsDeleted;
				}

				$article = $ArticleResource->getOne($SHOPWARE_itemID);

				// Add the main detail
				$article['details'][] = $article['mainDetail'];

				// Mapping for the variants
				foreach ($article['details'] as $detail)
				{
					// If the variant is not needed anymore - delete it
					if (!in_array($detail['number'], $keep['numbers']) && !in_array($detail['id'], $keep['ids']))
					{
						++$numberOfVariantsDeleted;
						$VariantResource->delete($detail['id']);
						PlentymarketsMappingController::deleteItemVariantByShopwareID($detail['id']);
					}

					// If the variant was just created
					else if (isset($number2sku[$detail['number']]))
					{
						// Add the mapping
						PlentymarketsMappingController::addItemVariant($detail['id'], $number2sku[$detail['number']]);
					}
				}

				$VariantController->map($article);

				$messages = array();

				// Log
				if ($numberOfVariantsUpdated == 1)
				{
					$messages[] = '1 variant has been updated';
				}
				else if ($numberOfVariantsUpdated > 1)
				{
					$messages[] = $numberOfVariantsUpdated . ' variants have been updated';
				}
				if ($numberOfVariantsCreated == 1)
				{
					$messages[] = '1 variant has been created';
				}
				else if ($numberOfVariantsCreated > 1)
				{
					$messages[] = $numberOfVariantsCreated . ' variants have been created';
				}
				if ($numberOfVariantsDeleted == 1)
				{
					$messages[] = '1 variant has been deleted';
				}
				else if ($numberOfVariantsDeleted > 1)
				{
					$messages[] = $numberOfVariantsDeleted . ' variants have been deleted';
				}

				if ($messages)
				{
					PlentymarketsLogger::getInstance()->message('Sync:Item', implode(', ', $messages));
				}
			}
			else
			{
				// Preise eines Normalen Artikels aktualisieren
				$PlentymarketsImportEntityItemPrice = new PlentymarketsImportEntityItemPrice($this->ItemBase->PriceSet);
				$PlentymarketsImportEntityItemPrice->update($SHOPWARE_itemID);
			}

			// Bilder
			if (PlentymarketsConfig::getInstance()->getItemImageSyncActionID(IMPORT_ITEM_IMAGE_SYNC) == IMPORT_ITEM_IMAGE_SYNC)
			{
				$PlentymarketsImportEntityItemImage = new PlentymarketsImportEntityItemImage($this->ItemBase->ItemID, $SHOPWARE_itemID);
				$PlentymarketsImportEntityItemImage->image();
			}
		}

		// Artikel muss importiert werden / Es ist kein Basisartikel
		catch (PlentymarketsMappingExceptionNotExistant $E)
		{
			// Set the categories no matter what
			$this->setCategories();
			$data['categories'] = $this->categories;

			// Regular item
			if (!count($this->variants))
			{
				// Numbers should be synced
				if (PlentymarketsConfig::getInstance()->getItemNumberImportActionID(IMPORT_ITEM_NUMBER) == IMPORT_ITEM_NUMBER)
				{
					// strip whitespaces
					$numberField = PyConf()->getItemNumberSourceKey('ItemNo');
					$number = trim($this->ItemBase->{$numberField});

					// Nummer ist ungültig oder in Benutzung
					if (!PlentymarketsImportItemHelper::isNumberValid($number))
					{
						throw new PlentymarketsImportItemNumberException('The item number »' . $number . '« of item »' . $this->data['name'] . '« with the id »' . $this->ItemBase->ItemID . '« is invalid', 3120);
					}

					if (PlentymarketsImportItemHelper::isNumberExistant($number))
					{
						throw new PlentymarketsImportItemNumberException('The item number »' . $number . '« of item »' . $this->data['name'] . '« with the id »' . $this->ItemBase->ItemID . '« is already in use', 3121);
					}

					// Use this number
					$data['mainDetail']['number'] = $number;
				}

				else
				{
					// A new number is generated
					$data['mainDetail']['number'] = PlentymarketsImportItemHelper::getItemNumber();
				}

				// Create
				$Article = $ArticleResource->create($data);

				//
				$SHOPWARE_itemID = $Article->getId();

				// Log
				PlentymarketsLogger::getInstance()->message('Sync:Item', 'The item »' . $this->data['name'] . '« has been created with the number »' . $data['mainDetail']['number'] . '«');

				// Mapping speichern
				PlentymarketsMappingController::addItem($Article->getId(), $this->ItemBase->ItemID);

				// Stock stack
				PlentymarketsImportItemStockStack::getInstance()->add($this->ItemBase->ItemID);

				// Media

				// Preise
				$PlentymarketsImportEntityItemPrice = new PlentymarketsImportEntityItemPrice($this->ItemBase->PriceSet);
				$PlentymarketsImportEntityItemPrice->update($Article->getId());
			}

			else
			{
				// Set the id of the first variant
				$mainVariant = array_shift(array_values($this->variants));
				$data['mainDetail']['number'] = $mainVariant['number'];

				// Anlegen
				$Article = $ArticleResource->create($data);
				PlentymarketsLogger::getInstance()->message('Sync:Item', 'The variant base item »' . $this->data['name'] . '« has been created created with the number »' . $data['mainDetail']['number'] . '«');

				//
				$SHOPWARE_itemID = $Article->getId();

				// Mapping speichern
				PlentymarketsMappingController::addItem($Article->getId(), $this->ItemBase->ItemID);

				$VariantController = new PlentymarketsImportItemVariantController($this->ItemBase);

				//
				$number2sku = array();

				//
				foreach ($this->variants as $variantId => &$variant)
				{
					$variant['inStock'] = 0;
					$variant['configuratorOptions'] = $VariantController->getOptionsByVariantId($variantId);

					// Prices
					$PlentymarketsImportEntityItemPrice = new PlentymarketsImportEntityItemPrice($this->ItemBase->PriceSet, $VariantController->getMarkupByVariantId($variantId));
					$variant['prices'] = $PlentymarketsImportEntityItemPrice->getPrices();
                    $variant['purchasePrice'] = $PlentymarketsImportEntityItemPrice->getPurchasePrice();

					$number2sku[$variant['number']] = $variant['X_plentySku'];
				}

				// Varianten
				$id = $Article->getId();

				$updateArticle = array(

					'configuratorSet' => array(
						'groups' => $VariantController->getGroups(),
						'type' => PlentymarketsConfig::getInstance()->getItemConfiguratorSetType(0),
					),

					'variants' => array_values($this->variants)
				);

				PlentymarketsLogger::getInstance()->message('Sync:Item:Variant', 'Starting to create variants for the item »' . $this->data['name'] . '« with the number »' . $data['mainDetail']['number'] . '«');

				$Article = $ArticleResource->update($id, $updateArticle);

				/**@var Shopware\Models\Article\Detail $detail */
				foreach ($Article->getDetails() as $detail)
				{
					// Save mapping and add the variant to the stock stack
					$sku = $number2sku[$detail->getNumber()];
					PlentymarketsMappingController::addItemVariant($detail->getId(), $sku);
					PlentymarketsImportItemStockStack::getInstance()->add($sku);
				}

				$VariantController->map($ArticleResource->getOne($id));

				PlentymarketsLogger::getInstance()->message('Sync:Item:Variant', 'Variants created successfully');
			}

			// Bilder
			$PlentymarketsImportEntityItemImage = new PlentymarketsImportEntityItemImage($this->ItemBase->ItemID, $SHOPWARE_itemID);
			$PlentymarketsImportEntityItemImage->image();
		}

		// Rebuild category tree
		if (count($this->categories))
		{
			/** @var \Shopware\Components\Model\CategoryDenormalization $component */
			$component = Shopware()->CategoryDenormalization();
			$component->removeArticleAssignmentments($SHOPWARE_itemID);
			foreach ($this->categories as $category)
			{
				$component->addAssignment($SHOPWARE_itemID, $category['id']);
			}
		}

		// Der Hersteller ist neu angelegt worden
		if ($Article instanceof Shopware\Models\Article\Article && array_key_exists('supplier', $this->data))
		{
			PlentymarketsLogger::getInstance()->message('Sync:Item', 'The producer »' . $Article->getSupplier()->getName() . '« has been created');
			PlentymarketsMappingController::addProducer($Article->getSupplier()->getId(), $this->ItemBase->ProducerID);
		}
	}

	/**
	 * Returns the shopware tax id
	 *
	 * @throws PlentymarketsImportItemException
	 * @return integer
	 */
	protected function getTaxId()
	{
		try
		{
			$taxID = PlentymarketsMappingController::getVatByPlentyID($this->ItemBase->VATInternalID);
		}
		catch (PlentymarketsMappingExceptionNotExistant $E)
		{
			throw new PlentymarketsImportItemException('The item »'. $this->ItemBase->Texts->Name .'« with the id »'. $this->ItemBase->ItemID .'« could not be imported (no valid vat/tax)', 3030);
		}

		return $taxID;
	}

	/**
	 * Returns the Atricle resource
	 *
	 * @return \Shopware\Components\Api\Resource\Article
	 */
	protected static function getArticleApi()
	{
		if (is_null(self::$ArticleApi))
		{
			self::$ArticleApi = Shopware\Components\Api\Manager::getResource('Article');
		}

		return self::$ArticleApi;
	}

	/**
	 * Returns the Variant resource
	 *
	 * @return \Shopware\Components\Api\Resource\Variant
	 */
	protected static function getVariantApi()
	{
		if (is_null(self::$VariantApi))
		{
			self::$VariantApi = Shopware\Components\Api\Manager::getResource('Variant');
		}

		return self::$VariantApi;
	}
}<|MERGE_RESOLUTION|>--- conflicted
+++ resolved
@@ -119,38 +119,30 @@
 		$this->storeId = PlentymarketsMappingController::getShopByShopwareID($Shop->getId());
 	}
 
-	/**
-	 * @description Import the item texts only for language shops. The import for item texts for the main shop is done in the setData() method
-	 * @param array $itemTexts
-	 */
-	public function saveItemTextsTranslation($itemTexts)
-	{
-		foreach ($itemTexts as $itemText)
-		{
-			// if the language is not the main language
-			if(isset($itemText['languageShopId']))
-			{
-				// save the translation for the language shop
-				$swItemText = array();
-				$swItemText['txtArtikel'] = $this->getItemName($itemText['texts']);
-				$swItemText['txtshortdescription'] = (PlentymarketsConfig::getInstance()->getItemShortDescriptionImportActionID(IMPORT_ITEM_SHORTDESC) == 1) ? $itemText['texts']->ShortDescription : '';
-				$swItemText['txtlangbeschreibung'] = (PlentymarketsConfig::getInstance()->getItemLongDescriptionImportActionID(IMPORT_ITEM_LONGDESC) == 1) ? $itemText['texts']->LongDescription : '';
-				$swItemText['txtkeywords'] = (PlentymarketsConfig::getInstance()->getItemKeywordsImportActionID(IMPORT_ITEM_KEYWORDS) == 1) ? $itemText['texts']->ItemDescriptionKeywords : '';
-
-<<<<<<< HEAD
-				$swItemText = array('txtArtikel' => $itemText['texts']->Name,
-									'txtshortdescription' => $itemText['texts']->ShortDescription,
-									'txtlangbeschreibung' => $itemText['texts']->LongDescription,
-									'txtkeywords' => $itemText['texts']->ItemDescriptionKeywords);
-
-=======
->>>>>>> 63fb94e7
-				$swItemID = PlentymarketsMappingController::getItemByPlentyID($this->ItemBase->ItemID);
-
-				PlentymarketsTranslation::setShopwareTranslation('article', $swItemID, $itemText['languageShopId'], $swItemText);
-
-				// save the translation in s_articles_translations, too
-				$sql = '
+    /**
+     * @description Import the item texts only for language shops. The import for item texts for the main shop is done in the setData() method
+     * @param array $itemTexts
+     */
+    public function saveItemTextsTranslation($itemTexts)
+    {
+        foreach ($itemTexts as $itemText)
+        {
+            // if the language is not the main language
+            if(isset($itemText['languageShopId']))
+            {
+                // save the translation for the language shop
+                $swItemText = array();
+                $swItemText['txtArtikel'] = $this->getItemName($itemText['texts']);
+                $swItemText['txtshortdescription'] = (PlentymarketsConfig::getInstance()->getItemShortDescriptionImportActionID(IMPORT_ITEM_SHORTDESC) == 1) ? $itemText['texts']->ShortDescription : '';
+                $swItemText['txtlangbeschreibung'] = (PlentymarketsConfig::getInstance()->getItemLongDescriptionImportActionID(IMPORT_ITEM_LONGDESC) == 1) ? $itemText['texts']->LongDescription : '';
+                $swItemText['txtkeywords'] = (PlentymarketsConfig::getInstance()->getItemKeywordsImportActionID(IMPORT_ITEM_KEYWORDS) == 1) ? $itemText['texts']->ItemDescriptionKeywords : '';
+
+                $swItemID = PlentymarketsMappingController::getItemByPlentyID($this->ItemBase->ItemID);
+
+                PlentymarketsTranslation::setShopwareTranslation('article', $swItemID, $itemText['languageShopId'], $swItemText);
+
+                // save the translation in s_articles_translations, too
+                $sql = '
                 		INSERT INTO `s_articles_translations` (
 		                  articleID, languageID, name, keywords, description, description_long
 		                ) VALUES (
@@ -162,17 +154,17 @@
 		                  description_long = VALUES(description_long);
 		            	';
 
-				Shopware()->Db()->query($sql, array(
-					$swItemID,
-					$itemText['languageShopId'],
-					isset($swItemText['txtArtikel']) ? (string) $swItemText['txtArtikel'] : '',
-					($swItemText['txtkeywords']) ? (string) $swItemText['txtkeywords'] : '',
-					isset($swItemText['txtshortdescription']) ? (string) $swItemText['txtshortdescription'] : '',
-					isset($swItemText['txtlangbeschreibung']) ? (string) $swItemText['txtlangbeschreibung'] : ''
-				));
-			}
-		}
-	}
+                Shopware()->Db()->query($sql, array(
+                    $swItemID,
+                    $itemText['languageShopId'],
+                    isset($swItemText['txtArtikel']) ? (string) $swItemText['txtArtikel'] : '',
+                    ($swItemText['txtkeywords']) ? (string) $swItemText['txtkeywords'] : '',
+                    isset($swItemText['txtshortdescription']) ? (string) $swItemText['txtshortdescription'] : '',
+                    isset($swItemText['txtlangbeschreibung']) ? (string) $swItemText['txtlangbeschreibung'] : ''
+                ));
+            }
+        }
+    }
 
 	/**
 	 * Sets the base item's data – not the details'
@@ -180,20 +172,13 @@
 	protected function setData()
 	{
 		// save the item texts for the shop main language
-		$this->data = array();
-<<<<<<< HEAD
-		$this->data['name'] = $this->ItemBase->Texts->Name;
-		$this->data['description'] = $this->ItemBase->Texts->ShortDescription;
-		$this->data['descriptionLong'] = $this->ItemBase->Texts->LongDescription;
-		$this->data['keywords'] = $this->ItemBase->Texts->Keywords;
-=======
-		$this->data['name'] = $this->getItemName($this->ItemBase->Texts);
-		$this->data['description'] = (PlentymarketsConfig::getInstance()->getItemShortDescriptionImportActionID(IMPORT_ITEM_SHORTDESC) == 1) ? $this->ItemBase->Texts->ShortDescription : '';
-		$this->data['descriptionLong'] = (PlentymarketsConfig::getInstance()->getItemLongDescriptionImportActionID(IMPORT_ITEM_LONGDESC) == 1) ? $this->ItemBase->Texts->LongDescription : '';
-		$this->data['keywords'] = (PlentymarketsConfig::getInstance()->getItemKeywordsImportActionID(IMPORT_ITEM_KEYWORDS) == 1) ? $this->ItemBase->Texts->Keywords : '';
->>>>>>> 63fb94e7
-
-		$this->data['highlight'] = ($this->ItemBase->WebShopSpecial == 3);
+        $this->data = array();
+        $this->data['name'] = $this->getItemName($this->ItemBase->Texts);
+        $this->data['description'] = (PlentymarketsConfig::getInstance()->getItemShortDescriptionImportActionID(IMPORT_ITEM_SHORTDESC) == 1) ? $this->ItemBase->Texts->ShortDescription : '';
+        $this->data['descriptionLong'] = (PlentymarketsConfig::getInstance()->getItemLongDescriptionImportActionID(IMPORT_ITEM_LONGDESC) == 1) ? $this->ItemBase->Texts->LongDescription : '';
+        $this->data['keywords'] = (PlentymarketsConfig::getInstance()->getItemKeywordsImportActionID(IMPORT_ITEM_KEYWORDS) == 1) ? $this->ItemBase->Texts->Keywords : '';
+
+        $this->data['highlight'] = ($this->ItemBase->WebShopSpecial == 3);
 		$this->data['lastStock'] = ($this->ItemBase->Stock->Limitation == 1);
 		$this->data['added'] = date('c', $this->ItemBase->Inserted);
 		$this->data['changed'] = date('c', $this->ItemBase->LastUpdate);
@@ -280,33 +265,34 @@
 			'width' => null,
 			'len' => null,
 			'height' => null,
-			'attribute' => null);
-
-			if (PlentymarketsConfig::getInstance()->getItemFreetextsImportActionID(IMPORT_ITEM_FREETEXTS) == 1)
-			{
-				$details['attribute'] = array(
-					'attr1' => $this->ItemBase->FreeTextFields->Free1,
-					'attr2' => $this->ItemBase->FreeTextFields->Free2,
-					'attr3' => $this->ItemBase->FreeTextFields->Free3,
-					'attr4' => $this->ItemBase->FreeTextFields->Free4,
-					'attr5' => $this->ItemBase->FreeTextFields->Free5,
-					'attr6' => $this->ItemBase->FreeTextFields->Free6,
-					'attr7' => $this->ItemBase->FreeTextFields->Free7,
-					'attr8' => $this->ItemBase->FreeTextFields->Free8,
-					'attr9' => $this->ItemBase->FreeTextFields->Free9,
-					'attr10' => $this->ItemBase->FreeTextFields->Free10,
-					'attr11' => $this->ItemBase->FreeTextFields->Free11,
-					'attr12' => $this->ItemBase->FreeTextFields->Free12,
-					'attr13' => $this->ItemBase->FreeTextFields->Free13,
-					'attr14' => $this->ItemBase->FreeTextFields->Free14,
-					'attr15' => $this->ItemBase->FreeTextFields->Free15,
-					'attr16' => $this->ItemBase->FreeTextFields->Free16,
-					'attr17' => $this->ItemBase->FreeTextFields->Free17,
-					'attr18' => $this->ItemBase->FreeTextFields->Free18,
-					'attr19' => $this->ItemBase->FreeTextFields->Free19,
-					'attr20' => $this->ItemBase->FreeTextFields->Free20
-				);
-			}
+			'attribute' => null
+        );
+
+        if (PlentymarketsConfig::getInstance()->getItemFreetextsImportActionID(IMPORT_ITEM_FREETEXTS) == 1)
+        {
+            $details['attribute'] = array(
+                'attr1' => $this->ItemBase->FreeTextFields->Free1,
+                'attr2' => $this->ItemBase->FreeTextFields->Free2,
+                'attr3' => $this->ItemBase->FreeTextFields->Free3,
+                'attr4' => $this->ItemBase->FreeTextFields->Free4,
+                'attr5' => $this->ItemBase->FreeTextFields->Free5,
+                'attr6' => $this->ItemBase->FreeTextFields->Free6,
+                'attr7' => $this->ItemBase->FreeTextFields->Free7,
+                'attr8' => $this->ItemBase->FreeTextFields->Free8,
+                'attr9' => $this->ItemBase->FreeTextFields->Free9,
+                'attr10' => $this->ItemBase->FreeTextFields->Free10,
+                'attr11' => $this->ItemBase->FreeTextFields->Free11,
+                'attr12' => $this->ItemBase->FreeTextFields->Free12,
+                'attr13' => $this->ItemBase->FreeTextFields->Free13,
+                'attr14' => $this->ItemBase->FreeTextFields->Free14,
+                'attr15' => $this->ItemBase->FreeTextFields->Free15,
+                'attr16' => $this->ItemBase->FreeTextFields->Free16,
+                'attr17' => $this->ItemBase->FreeTextFields->Free17,
+                'attr18' => $this->ItemBase->FreeTextFields->Free18,
+                'attr19' => $this->ItemBase->FreeTextFields->Free19,
+                'attr20' => $this->ItemBase->FreeTextFields->Free20
+            );
+        }
 
 
 		if ($this->ItemBase->Availability->MinimumSalesOrderQuantity > 0)
